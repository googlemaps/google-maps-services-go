--- conflicted
+++ resolved
@@ -122,15 +122,6 @@
 func lookupMode(mode string, r *maps.DirectionsRequest) {
 	switch {
 	case mode == "driving":
-<<<<<<< HEAD
-		r.Mode = maps.ModeDriving
-	case mode == "walking":
-		r.Mode = maps.ModeWalking
-	case mode == "bicycling":
-		r.Mode = maps.ModeBicycling
-	case mode == "transit":
-		r.Mode = maps.ModeTransit
-=======
 		r.Mode = maps.TravelModeDriving
 	case mode == "walking":
 		r.Mode = maps.TravelModeWalking
@@ -138,7 +129,6 @@
 		r.Mode = maps.TravelModeBicycling
 	case mode == "transit":
 		r.Mode = maps.TravelModeTransit
->>>>>>> d5a0c1c7
 	}
 }
 

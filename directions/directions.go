--- conflicted
+++ resolved
@@ -24,6 +24,7 @@
 	"fmt"
 	"log"
 	"net/http"
+	"net/url"
 	"strings"
 	"time"
 
@@ -168,9 +169,72 @@
 	TravelMode string `json:"travel_mode"`
 }
 
-// TransitDetails represents the TODO(brettmorgan): fill this in
+// TransitDetails contains additional information about the transit stop, transit line and transit agency.
 type TransitDetails struct {
-	// TODO(brettmorgan): fill this in
+	// ArrivalStop contains information about the stop/station for this part of the trip.
+	ArrivalStop TransitStop `json:"arrival_stop"`
+	// DepartureStop contains information about the stop/station for this part of the trip.
+	DepartureStop TransitStop `json:"departure_stop"`
+	// ArrivalTime contains the arrival time for this leg of the journey
+	ArrivalTime time.Time `json:"arrival_time"`
+	// DepartureTime contains the departure time for this leg of the journey
+	DepartureTime time.Time `json:"departure_time"`
+	// Headsign specifies the direction in which to travel on this line, as it is marked on the vehicle or at the departure stop.
+	Headsign string `json:"headsign"`
+	// Headway specifies the expected number of seconds between departures from the same stop at this time
+	Headway time.Duration `json:"headway"`
+	// NumStops contains the number of stops in this step, counting the arrival stop, but not the departure stop
+	NumStops uint `json:"num_stops"`
+	// Line contains information about the transit line used in this step
+	Line TransitLine `json:"line"`
+}
+
+// TransitStop contains information about the stop/station for this part of the trip.
+type TransitStop struct {
+	// Location of the transit station/stop.
+	Location LatLng `json:"location"`
+	// Name of the transit station/stop. eg. "Union Square".
+	Name string `json:"name"`
+}
+
+// TransitLine contains information about the transit line used in this step
+type TransitLine struct {
+	// Name contains the full name of this transit line. eg. "7 Avenue Express".
+	Name string `json:"name"`
+	// ShortName contains the short name of this transit line.
+	ShortName string `json:"short_name"`
+	// color contains the color commonly used in signage for this transit line.
+	Color string `json:"color"`
+	// agencies contains information about the operator of the line
+	Agencies TransitLineAgency `json:"agencies"`
+	// url contains the URL for this transit line as provided by the transit agency
+	URL url.URL `json:"url"`
+	// icon contains the URL for the icon associated with this line
+	Icon url.URL `json:"icon"`
+	// text_color contains the color of text commonly used for signage of this line
+	TextColor string `json:"text_color"`
+	// vehicle contains the type of vehicle used on this line
+	Vehicle TransitLineVehicle `json:"vehicle"`
+}
+
+// TransitLineAgency contains information about the operator of the line
+type TransitLineAgency struct {
+	// Name contains the name of the transit agency
+	Name string `json:"name"`
+	// URL contains the URL for the transit agency
+	URL url.URL `json:"url"`
+	// Phone contains the phone number of the transit agency
+	Phone string `json:"phone"`
+}
+
+// TransitLineVehicle contains the type of vehicle used on this line
+type TransitLineVehicle struct {
+	// Name contains the name of the vehicle on this line
+	Name string `json:"name"`
+	// Type contains the type of vehicle that runs on this line
+	Type string `json:"type"`
+	// Icon contains the URL for an icon associated with this vehicle type
+	Icon url.URL `json:"icon"`
 }
 
 // Distance represents a distance covered in a step or leg.
@@ -200,15 +264,9 @@
 }
 
 func (dirReq *DirectionsRequest) String() string {
-<<<<<<< HEAD
 	return fmt.Sprintf("origin: '%s' destination: '%s' mode: '%s' departure_time: '%v' arrival_time: '%v' waypoints: '%s' alternatives: %v avoid: '%s' language: '%s' units: '%s' region: '%s' transit_mode: '%s'",
 		dirReq.origin, dirReq.destination, dirReq.mode, dirReq.departureTime, dirReq.arrivalTime, strings.Join(dirReq.waypoints, "|"),
 		dirReq.alternatives, strings.Join(dirReq.avoid, "|"), dirReq.language, dirReq.units, dirReq.region, strings.Join(dirReq.transitMode, "|"))
-=======
-	return fmt.Sprintf("origin: '%s' destination: '%s' mode: '%s' departure_time: '%v' arrival_time: '%v' waypoints: '%s' alternatives: %v avoid: '%s'",
-		dirReq.origin, dirReq.destination, dirReq.mode, dirReq.departureTime, dirReq.arrivalTime, strings.Join(dirReq.waypoints, "|"),
-		dirReq.alternatives, strings.Join(dirReq.avoid, "|"))
->>>>>>> 0afcce51
 }
 
 // Get configures a Directions API request, ready to have Execute() called on it.
@@ -406,10 +464,6 @@
 
 	if dirReq.departureTime != "" && dirReq.arrivalTime != "" {
 		return response, errors.New("directions: must not specify both DepartureTime and ArrivalTime")
-	}
-
-	if strings.EqualFold("transit", dirReq.mode) && dirReq.departureTime == "" && dirReq.arrivalTime == "" {
-		return response, errors.New("directions: must specify DepatureTime or ArrivalTime with mode DirectionsModeTransit")
 	}
 
 	if len(dirReq.transitMode) != 0 && !strings.EqualFold("transit", dirReq.mode) {
